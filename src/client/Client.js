const os = require('os');
const EventEmitter = require('events').EventEmitter;
const mergeDefault = require('../util/MergeDefault');
const Constants = require('../util/Constants');
const RESTManager = require('./rest/RESTManager');
const ClientDataManager = require('./ClientDataManager');
const ClientManager = require('./ClientManager');
const ClientDataResolver = require('./ClientDataResolver');
const ClientVoiceManager = require('./voice/ClientVoiceManager');
const WebSocketShardManager = require('./websocket/WebSocketShardManager');
const ActionsManager = require('./actions/ActionsManager');
const Collection = require('../util/Collection');
const Presence = require('../structures/Presence').Presence;
const ShardClientUtil = require('../sharding/ShardClientUtil');

/**
 * The main hub for interacting with the Discord API, and the starting point for any bot.
 * @extends {EventEmitter}
 */
class Client extends EventEmitter {
  /**
   * @param {ClientOptions} [options] Options for the client
   */
  constructor(options = {}) {
    super();

    // Obtain shard details from environment
    if (!options.shardID && 'SHARD_ID' in process.env) options.shardID = Number(process.env.SHARD_ID);
    if (!options.shardCount && 'SHARD_COUNT' in process.env) options.shardCount = Number(process.env.SHARD_COUNT);

    this._timeouts = new Set();
    this._intervals = new Set();

    /**
     * The options the client was instantiated with
     * @type {ClientOptions}
     */
    this.options = mergeDefault(Constants.DefaultOptions, options);
    this._validateOptions();

    /**
     * The REST manager of the client
     * @type {RESTManager}
     * @private
     */
    this.rest = new RESTManager(this);

    /**
     * The data manager of the Client
     * @type {ClientDataManager}
     * @private
     */
    this.dataManager = new ClientDataManager(this);

    /**
     * The manager of the Client
     * @type {ClientManager}
     * @private
     */
    this.manager = new ClientManager(this);

    /**
     * The WebSocket Manager of the Client
     * @type {WebSocketShardManager}
     * @private
     */
    this.ws = new WebSocketShardManager(this);

    /**
     * The Data Resolver of the Client
     * @type {ClientDataResolver}
     * @private
     */
    this.resolver = new ClientDataResolver(this);

    /**
     * The Action Manager of the Client
     * @type {ActionsManager}
     * @private
     */
    this.actions = new ActionsManager(this);

    /**
     * The Voice Manager of the Client (`null` in browsers)
     * @type {?ClientVoiceManager}
     * @private
     */
    this.voice = !this.browser ? new ClientVoiceManager(this) : null;

    /**
     * The shard helpers for the client
     * (only if the process was spawned as a child, such as from a {@link ShardingManager})
     * @type {?ShardClientUtil}
     */
    this.shard = process.send ? ShardClientUtil.singleton(this) : null;

    /**
     * All of the {@link User} objects that have been cached at any point, mapped by their IDs
     * @type {Collection<Snowflake, User>}
     */
    this.users = new Collection();

    /**
     * All of the guilds the client is currently handling, mapped by their IDs -
     * as long as sharding isn't being used, this will be *every* guild the bot is a member of
     * @type {Collection<Snowflake, Guild>}
     */
    this.guilds = new Collection();

    /**
     * All of the {@link Channel}s that the client is currently handling, mapped by their IDs -
     * as long as sharding isn't being used, this will be *every* channel in *every* guild, and all DM channels
     * @type {Collection<Snowflake, Channel>}
     */
    this.channels = new Collection();

    /**
     * Presences that have been received for the client user's friends, mapped by user IDs
     * <warn>This is only filled when using a user account.</warn>
     * @type {Collection<Snowflake, Presence>}
     */
    this.presences = new Collection();

    /**
     * The authorization token for the logged in user/bot.
     * @name Client#token
     * @type {?string}
     */
    Object.defineProperty(this, 'token', {
      value: null,
      writable: true,
      configurable: true,
    });

    if (!this.token && 'CLIENT_TOKEN' in process.env) {
<<<<<<< HEAD
=======
      /**
       * Authorization token for the logged in user/bot
       * <warn>This should be kept private at all times.</warn>
       * @type {?string}
       */
>>>>>>> ab5e57d9
      this.token = process.env.CLIENT_TOKEN;
    } else {
      this.token = null;
    }

    /**
     * User that the client is logged in as
     * @type {?ClientUser}
     */
    this.user = null;

    /**
     * Time at which the client was last regarded as being in the `READY` state
     * (each time the client disconnects and successfully reconnects, this will be overwritten)
     * @type {?Date}
     */
    this.readyAt = null;

<<<<<<< HEAD
=======
    /**
     * Previous heartbeat pings of the websocket (most recent first, limited to three elements)
     * @type {number[]}
     */
    this.pings = [];

    this._pingTimestamp = 0;
    this._timeouts = new Set();
    this._intervals = new Set();

>>>>>>> ab5e57d9
    if (this.options.messageSweepInterval > 0) {
      this.setInterval(this.sweepMessages.bind(this), this.options.messageSweepInterval * 1000);
    }
  }

  /**
<<<<<<< HEAD
   * The uptime for the logged in Client.
=======
   * Current status of the client's connection to Discord
   * @type {?number}
   * @readonly
   */
  get status() {
    return this.ws.status;
  }

  /**
   * How long it has been since the client last entered the `READY` state
>>>>>>> ab5e57d9
   * @type {?number}
   * @readonly
   */
  get uptime() {
    return this.readyAt ? Date.now() - this.readyAt : null;
  }

  /**
<<<<<<< HEAD
   * Returns a collection, mapping guild ID to voice connections.
=======
   * Average heartbeat ping of the websocket, obtained by averaging the {@link Client#pings} property
   * @type {number}
   * @readonly
   */
  get ping() {
    return this.pings.reduce((prev, p) => prev + p, 0) / this.pings.length;
  }

  /**
   * All active voice connections that have been established, mapped by channel ID
>>>>>>> ab5e57d9
   * @type {Collection<string, VoiceConnection>}
   * @readonly
   */
  get voiceConnections() {
    if (this.browser) return new Collection();
    return this.voice.connections;
  }

  /**
   * All custom emojis that the client has access to, mapped by their IDs
   * @type {Collection<Snowflake, Emoji>}
   * @readonly
   */
  get emojis() {
    const emojis = new Collection();
    for (const guild of this.guilds.values()) {
      for (const emoji of guild.emojis.values()) emojis.set(emoji.id, emoji);
    }
    return emojis;
  }

  /**
   * Timestamp of the time the client was last `READY` at
   * @type {?number}
   * @readonly
   */
  get readyTimestamp() {
    return this.readyAt ? this.readyAt.getTime() : null;
  }

  /**
   * Whether the client is in a browser environment
   * @type {boolean}
   * @readonly
   */
  get browser() {
    return os.platform() === 'browser';
  }

  /**
   * Logs the client in, establishing a websocket connection to Discord.
   * <info>Both bot and regular user accounts are supported, but it is highly recommended to use a bot account whenever
   * possible. User accounts are subject to harsher ratelimits and other restrictions that don't apply to bot accounts.
   * Bot accounts also have access to many features that user accounts cannot utilise. User accounts that are found to
   * be abusing/overusing the API will be banned, locking you out of Discord entirely.</info>
   * @param {string} token Token of the account to log in with
   * @returns {Promise<string>} Token of the account used
   * @example
   * client.login('my token');
   */
  login(token) {
    return this.rest.methods.login(token);
  }

  /**
   * Logs out, terminates the connection to Discord, and destroys the client
   * @returns {Promise}
   */
  destroy() {
    for (const t of this._timeouts) clearTimeout(t);
    for (const i of this._intervals) clearInterval(i);
    this._timeouts.clear();
    this._intervals.clear();
    return this.manager.destroy();
  }

  /**
   * Requests a sync of guild data with Discord.
   * <info>This can be done automatically every 30 seconds by enabling {@link ClientOptions#sync}.</info>
   * <warn>This is only available when using a user account.</warn>
<<<<<<< HEAD
   * @param {Guild[]|Collection<string, Guild>} [guilds=this.guilds] An array or collection of guilds to sync
   * @param {number} shardID The shard id to sync
=======
   * @param {Guild[]|Collection<Snowflake, Guild>} [guilds=this.guilds] An array or collection of guilds to sync
>>>>>>> ab5e57d9
   */
  syncGuilds(guilds = this.guilds, shardID) {
    if (this.user.bot) return;
    guilds = guilds.filter(g => g.shardID === shardID);
    this.ws.managers.get(shardID).send({
      op: 12,
      d: guilds instanceof Collection ? guilds.keyArray() : guilds.map(g => g.id),
    });
  }

  /**
   * Obtains a user from Discord, or the user cache if it's already available.
   * <warn>This is only available when using a bot account.</warn>
   * @param {string} id ID of the user
   * @param {boolean} [cache=true] Whether to cache the new user object if it isn't already
   * @returns {Promise<User>}
   */
  fetchUser(id, cache = true) {
    if (this.users.has(id)) return Promise.resolve(this.users.get(id));
    return this.rest.methods.getUser(id, cache);
  }

  /**
   * Obtains an invite from Discord.
   * @param {InviteResolvable} invite Invite code or URL
   * @returns {Promise<Invite>}
   */
  fetchInvite(invite) {
    const code = this.resolver.resolveInviteCode(invite);
    return this.rest.methods.getInvite(code);
  }

  /**
   * Obtains a webhook from Discord.
   * @param {string} id ID of the webhook
   * @param {string} [token] Token for the webhook
   * @returns {Promise<Webhook>}
   */
  fetchWebhook(id, token) {
    return this.rest.methods.getWebhook(id, token);
  }

  /**
   * Obtains the available voice regions from Discord.
   * @returns {Collection<string, VoiceRegion>}
   */
  fetchVoiceRegions() {
    return this.rest.methods.fetchVoiceRegions();
  }

  /**
   * Sweeps all text-based channels' messages and removes the ones older than the max message lifetime.
   * If the message has been edited, the time of the edit is used rather than the time of the original message.
   * @param {number} [lifetime=this.options.messageCacheLifetime] Messages that are older than this (in seconds)
   * will be removed from the caches. The default is based on {@link ClientOptions#messageCacheLifetime}.
   * @returns {number} Amount of messages that were removed from the caches,
   * or -1 if the message cache lifetime is unlimited
   */
  sweepMessages(lifetime = this.options.messageCacheLifetime) {
    if (typeof lifetime !== 'number' || isNaN(lifetime)) throw new TypeError('The lifetime must be a number.');
    if (lifetime <= 0) {
      this.emit('debug', 'Didn\'t sweep messages - lifetime is unlimited');
      return -1;
    }

    const lifetimeMs = lifetime * 1000;
    const now = Date.now();
    let channels = 0;
    let messages = 0;

    for (const channel of this.channels.values()) {
      if (!channel.messages) continue;
      channels++;

      for (const message of channel.messages.values()) {
        if (now - (message.editedTimestamp || message.createdTimestamp) > lifetimeMs) {
          channel.messages.delete(message.id);
          messages++;
        }
      }
    }

    this.emit('debug', `Swept ${messages} messages older than ${lifetime} seconds in ${channels} text-based channels`);
    return messages;
  }

  /**
   * Obtains the OAuth Application of the bot from Discord.
   * <warn>This is only available when using a bot account.</warn>
   * @returns {Promise<ClientOAuth2Application>}
   */
  fetchApplication() {
    if (!this.user.bot) throw new Error(Constants.Errors.NO_BOT_ACCOUNT);
    return this.rest.methods.getMyApplication();
  }

  /**
   * Generates a link that can be used to invite the bot to a guild.
   * <warn>This is only available when using a bot account.</warn>
   * @param {PermissionResolvable[]|number} [permissions] Permissions to request
   * @returns {Promise<string>}
   * @example
   * client.generateInvite(['SEND_MESSAGES', 'MANAGE_GUILD', 'MENTION_EVERYONE'])
   *   .then(link => {
   *     console.log(`Generated bot invite link: ${link}`);
   *   });
   */
  generateInvite(permissions) {
    if (permissions) {
      if (permissions instanceof Array) permissions = this.resolver.resolvePermissions(permissions);
    } else {
      permissions = 0;
    }
    return this.fetchApplication().then(application =>
      `https://discordapp.com/oauth2/authorize?client_id=${application.id}&permissions=${permissions}&scope=bot`
    );
  }

  /**
   * Sets a timeout that will be automatically cancelled if the client is destroyed.
   * @param {Function} fn Function to execute
   * @param {number} delay Time to wait before executing (in milliseconds)
   * @param {...*} args Arguments for the function
   * @returns {Timeout}
   */
  setTimeout(fn, delay, ...args) {
    const timeout = setTimeout(() => {
      fn();
      this._timeouts.delete(timeout);
    }, delay, ...args);
    this._timeouts.add(timeout);
    return timeout;
  }

  /**
   * Clears a timeout
   * @param {Timeout} timeout Timeout to cancel
   */
  clearTimeout(timeout) {
    clearTimeout(timeout);
    this._timeouts.delete(timeout);
  }

  /**
   * Sets an interval that will be automatically cancelled if the client is destroyed.
   * @param {Function} fn Function to execute
   * @param {number} delay Time to wait before executing (in milliseconds)
   * @param {...*} args Arguments for the function
   * @returns {Timeout}
   */
  setInterval(fn, delay, ...args) {
    const interval = setInterval(fn, delay, ...args);
    this._intervals.add(interval);
    return interval;
  }

  /**
   * Clears an interval
   * @param {Timeout} interval Interval to cancel
   */
  clearInterval(interval) {
    clearInterval(interval);
    this._intervals.delete(interval);
  }

<<<<<<< HEAD
=======
  /**
   * Adds a ping to {@link Client#pings}.
   * @param {number} startTime Starting time of the ping
   * @private
   */
  _pong(startTime) {
    this.pings.unshift(Date.now() - startTime);
    if (this.pings.length > 3) this.pings.length = 3;
    this.ws.lastHeartbeatAck = true;
  }

  /**
   * Adds/updates a friend's presence in {@link Client#presences}.
   * @param {string} id ID of the user
   * @param {Object} presence Raw presence object from Discord
   * @private
   */
>>>>>>> ab5e57d9
  _setPresence(id, presence) {
    if (this.presences.has(id)) {
      this.presences.get(id).update(presence);
      return;
    }
    this.presences.set(id, new Presence(presence));
  }

  /**
   * Calls `eval(script)` with the client as `this`.
   * @param {string} script Script to eval
   * @returns {*}
   * @private
   */
  _eval(script) {
    return eval(script);
  }

  /**
   * Validates client options
   * @param {ClientOptions} [options=this.options] Options to validate
   * @private
   */
  _validateOptions(options = this.options) {
    if (options.shardCount !== 'auto' && (typeof options.shardCount !== 'number' || isNaN(options.shardCount))) {
      throw new TypeError('The shardCount option must be a number or `auto`.');
    }
    if (typeof options.shardID !== 'number' || isNaN(options.shardID)) {
      throw new TypeError('The shardID option must be a number.');
    }
    if (options.shardCount < 0) throw new RangeError('The shardCount option must be at least 0.');
    if (options.shardID < 0) throw new RangeError('The shardID option must be at least 0.');
    if (options.shardID !== 0 && options.shardID >= options.shardCount) {
      throw new RangeError('The shardID option must be less than shardCount.');
    }
    if (typeof options.messageCacheMaxSize !== 'number' || isNaN(options.messageCacheMaxSize)) {
      throw new TypeError('The messageCacheMaxSize option must be a number.');
    }
    if (typeof options.messageCacheLifetime !== 'number' || isNaN(options.messageCacheLifetime)) {
      throw new TypeError('The messageCacheLifetime option must be a number.');
    }
    if (typeof options.messageSweepInterval !== 'number' || isNaN(options.messageSweepInterval)) {
      throw new TypeError('The messageSweepInterval option must be a number.');
    }
    if (typeof options.fetchAllMembers !== 'boolean') {
      throw new TypeError('The fetchAllMembers option must be a boolean.');
    }
    if (typeof options.disableEveryone !== 'boolean') {
      throw new TypeError('The disableEveryone option must be a boolean.');
    }
    if (typeof options.restWsBridgeTimeout !== 'number' || isNaN(options.restWsBridgeTimeout)) {
      throw new TypeError('The restWsBridgeTimeout option must be a number.');
    }
    if (!(options.disabledEvents instanceof Array)) throw new TypeError('The disabledEvents option must be an Array.');
  }
}

module.exports = Client;

/**
 * Emitted for general warnings
 * @event Client#warn
 * @param {string} info The warning
 */

/**
 * Emitted for general debugging information
 * @event Client#debug
 * @param {string} info The debug information
 */<|MERGE_RESOLUTION|>--- conflicted
+++ resolved
@@ -122,8 +122,8 @@
     this.presences = new Collection();
 
     /**
-     * The authorization token for the logged in user/bot.
-     * @name Client#token
+     * Authorization token for the logged in user/bot
+     * <warn>This should be kept private at all times.</warn>
      * @type {?string}
      */
     Object.defineProperty(this, 'token', {
@@ -133,14 +133,6 @@
     });
 
     if (!this.token && 'CLIENT_TOKEN' in process.env) {
-<<<<<<< HEAD
-=======
-      /**
-       * Authorization token for the logged in user/bot
-       * <warn>This should be kept private at all times.</warn>
-       * @type {?string}
-       */
->>>>>>> ab5e57d9
       this.token = process.env.CLIENT_TOKEN;
     } else {
       this.token = null;
@@ -159,61 +151,22 @@
      */
     this.readyAt = null;
 
-<<<<<<< HEAD
-=======
-    /**
-     * Previous heartbeat pings of the websocket (most recent first, limited to three elements)
-     * @type {number[]}
-     */
-    this.pings = [];
-
-    this._pingTimestamp = 0;
-    this._timeouts = new Set();
-    this._intervals = new Set();
-
->>>>>>> ab5e57d9
     if (this.options.messageSweepInterval > 0) {
       this.setInterval(this.sweepMessages.bind(this), this.options.messageSweepInterval * 1000);
     }
   }
 
   /**
-<<<<<<< HEAD
-   * The uptime for the logged in Client.
-=======
-   * Current status of the client's connection to Discord
+   * How long it has been since the client last entered the `READY` state
    * @type {?number}
    * @readonly
    */
-  get status() {
-    return this.ws.status;
-  }
-
-  /**
-   * How long it has been since the client last entered the `READY` state
->>>>>>> ab5e57d9
-   * @type {?number}
-   * @readonly
-   */
   get uptime() {
     return this.readyAt ? Date.now() - this.readyAt : null;
   }
 
   /**
-<<<<<<< HEAD
-   * Returns a collection, mapping guild ID to voice connections.
-=======
-   * Average heartbeat ping of the websocket, obtained by averaging the {@link Client#pings} property
-   * @type {number}
-   * @readonly
-   */
-  get ping() {
-    return this.pings.reduce((prev, p) => prev + p, 0) / this.pings.length;
-  }
-
-  /**
-   * All active voice connections that have been established, mapped by channel ID
->>>>>>> ab5e57d9
+   * All active voice connections that have been established, mapped by channel I
    * @type {Collection<string, VoiceConnection>}
    * @readonly
    */
@@ -284,12 +237,8 @@
    * Requests a sync of guild data with Discord.
    * <info>This can be done automatically every 30 seconds by enabling {@link ClientOptions#sync}.</info>
    * <warn>This is only available when using a user account.</warn>
-<<<<<<< HEAD
-   * @param {Guild[]|Collection<string, Guild>} [guilds=this.guilds] An array or collection of guilds to sync
+   * @param {Guild[]|Collection<Snowflake, Guild>} [guilds=this.guilds] An array or collection of guilds to sync
    * @param {number} shardID The shard id to sync
-=======
-   * @param {Guild[]|Collection<Snowflake, Guild>} [guilds=this.guilds] An array or collection of guilds to sync
->>>>>>> ab5e57d9
    */
   syncGuilds(guilds = this.guilds, shardID) {
     if (this.user.bot) return;
@@ -455,26 +404,12 @@
     this._intervals.delete(interval);
   }
 
-<<<<<<< HEAD
-=======
-  /**
-   * Adds a ping to {@link Client#pings}.
-   * @param {number} startTime Starting time of the ping
-   * @private
-   */
-  _pong(startTime) {
-    this.pings.unshift(Date.now() - startTime);
-    if (this.pings.length > 3) this.pings.length = 3;
-    this.ws.lastHeartbeatAck = true;
-  }
-
   /**
    * Adds/updates a friend's presence in {@link Client#presences}.
    * @param {string} id ID of the user
    * @param {Object} presence Raw presence object from Discord
    * @private
    */
->>>>>>> ab5e57d9
   _setPresence(id, presence) {
     if (this.presences.has(id)) {
       this.presences.get(id).update(presence);
