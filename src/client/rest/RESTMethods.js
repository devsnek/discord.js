--- conflicted
+++ resolved
@@ -59,7 +59,7 @@
   sendMessage(channel, content, { tts, nonce, embed, disableEveryone, split, code, reply } = {}, files = null) {
     return new Promise((resolve, reject) => { // eslint-disable-line complexity
       if (typeof content !== 'undefined') content = this.client.resolver.resolveString(content);
-      if (typeof embed !== 'undefined') embed = new MessageEmbed({ client: this.client }, embed)._transformForDiscord();
+      if (typeof embed !== 'undefined') embed = new MessageEmbed(embed)._transformForDiscord();
 
       // The nonce has to be a uint64 :<
       if (typeof nonce !== 'undefined') {
@@ -125,7 +125,7 @@
 
   updateMessage(message, content, { embed, code, reply } = {}) {
     if (typeof content !== 'undefined') content = this.client.resolver.resolveString(content);
-    if (typeof embed !== 'undefined') embed = new MessageEmbed(message, embed)._transformForDiscord();
+    if (typeof embed !== 'undefined') embed = new MessageEmbed(embed)._transformForDiscord();
 
     // Wrap everything in a code block
     if (typeof code !== 'undefined' && (typeof code !== 'boolean' || code === true)) {
@@ -741,11 +741,7 @@
     username = username || webhook.name;
     if (typeof content !== 'undefined') content = this.client.resolver.resolveString(content);
     if (typeof embeds !== 'undefined') {
-<<<<<<< HEAD
-      embeds = embeds.map(embed => new MessageEmbed(content, embed)._transformForDiscord());
-=======
-      embeds = embeds.map(embed => new MessageEmbed(webhook, embed)._transformForDiscord());
->>>>>>> 393859f5
+      embeds = embeds.map(embed => new MessageEmbed(embed)._transformForDiscord());
     }
 
     if (content) {
