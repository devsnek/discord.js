exports.Package = require('../../package.json');

/**
 * Options for a Client.
 * @typedef {Object} ClientOptions
<<<<<<< HEAD
 * @property {string} [apiRequestMethod='sequential'] 'sequential' or 'burst'. Sequential executes all requests in
 * the order they are triggered, whereas burst runs multiple at a time, and doesn't guarantee a particular order.
 * @property {number} [shardID=0] The ID of this shard
 * @property {number} [shardCount=0] The number of shards
=======
 * @property {string} [apiRequestMethod='sequential'] One of `sequential` or `burst`. The sequential handler executes
 * all requests in the order they are triggered, whereas the burst handler runs multiple in parallel, and doesn't
 * provide the guarantee of any particular order.
 * @property {number} [shardId=0] ID of the shard to run
 * @property {number} [shardCount=0] Total number of shards
>>>>>>> ab5e57d9
 * @property {number} [messageCacheMaxSize=200] Maximum number of messages to cache per channel
 * (-1 or Infinity for unlimited - don't do this without message sweeping, otherwise memory usage will climb
 * indefinitely)
 * @property {number} [messageCacheLifetime=0] How long a message should stay in the cache until it is considered
 * sweepable (in seconds, 0 for forever)
 * @property {number} [messageSweepInterval=0] How frequently to remove messages from the cache that are older than
 * the message cache lifetime (in seconds, 0 for never)
 * @property {boolean} [fetchAllMembers=false] Whether to cache all guild members and users upon startup, as well as
 * upon joining a guild (should be avoided whenever possible)
 * @property {boolean} [disableEveryone=false] Default value for {@link MessageOptions#disableEveryone}
 * @property {boolean} [sync=false] Whether to periodically sync guilds (for user accounts)
 * @property {number} [restWsBridgeTimeout=5000] Maximum time permitted between REST responses and their
 * corresponding websocket events
 * @property {number} [restTimeOffset=500] Extra time in millseconds to wait before continuing to make REST
 * requests (higher values will reduce rate-limiting errors on bad connections)
 * @property {WSEventType[]} [disabledEvents] An array of disabled websocket events. Events in this array will not be
 * processed, potentially resulting in performance improvements for larger bots. Only disable events you are
 * 100% certain you don't need, as many are important, but not obviously so. The safest one to disable with the
 * most impact is typically `TYPING_START`.
 * @property {WebsocketOptions} [ws] Options for the websocket
 */
exports.DefaultOptions = {
  apiRequestMethod: 'sequential',
  shardID: 0,
  shardCount: 0,
  messageCacheMaxSize: 200,
  messageCacheLifetime: 0,
  messageSweepInterval: 0,
  fetchAllMembers: false,
  disableEveryone: false,
  sync: false,
  restWsBridgeTimeout: 5000,
  disabledEvents: [],
  restTimeOffset: 500,

  /**
   * Websocket options (these are left as snake_case to match the API)
   * @typedef {Object} WebsocketOptions
   * @property {number} [large_threshold=250] Number of members in a guild to be considered large
   * @property {boolean} [compress=true] Whether to compress data sent on the connection
   * (defaults to `false` for browsers)
   */
  ws: {
    large_threshold: 250,
    compress: require('os').platform() !== 'browser',
    properties: {
      $os: process ? process.platform : 'discord.js',
      $browser: 'discord.js',
      $device: 'discord.js',
      $referrer: '',
      $referring_domain: '',
    },
  },
};

const Errors = exports.Errors = {
  NO_TOKEN: 'Request to use token, but token was unavailable to the client.',
  NO_BOT_ACCOUNT: 'Only bot accounts are able to make use of this feature.',
  NO_USER_ACCOUNT: 'Only user accounts are able to make use of this feature.',
  BAD_WS_MESSAGE: 'A bad message was received from the websocket; either bad compression, or not JSON.',
  TOOK_TOO_LONG: 'Something took too long to do.',
  NOT_A_PERMISSION: 'Invalid permission string or number.',
  INVALID_RATE_LIMIT_METHOD: 'Unknown rate limiting method.',
  BAD_LOGIN: 'Incorrect login details were provided.',
  INVALID_SHARD: 'Invalid shard settings were provided.',
  SHARDING_REQUIRED: 'This session would have handled too many guilds - Sharding is required.',
  INVALID_TOKEN: 'An invalid token was provided.',
};

const PROTOCOL_VERSION = exports.PROTOCOL_VERSION = 6;
const HOST = exports.HOST = 'https://discordapp.com';
const API = exports.API = `${HOST}/api/v${PROTOCOL_VERSION}`;
const Endpoints = exports.Endpoints = {
  // general
  login: `${API}/auth/login`,
  logout: `${API}/auth/logout`,
  gateway: (bot) => `${API}/gateway${bot ? '/bot' : ''}`,
  botGateway: `${API}/gateway/bot`,
  invite: (id) => `${API}/invite/${id}`,
  inviteLink: (id) => `https://discord.gg/${id}`,
  assets: (asset) => `${HOST}/assets/${asset}`,
  CDN: 'https://cdn.discordapp.com',

  // users
  user: (userID) => `${API}/users/${userID}`,
  userChannels: (userID) => `${Endpoints.user(userID)}/channels`,
  userProfile: (userID) => `${Endpoints.user(userID)}/profile`,
  avatar: (userID, avatar) => {
    if (userID === '1') return avatar;
    return `${Endpoints.CDN}/avatars/${userID}/${avatar}.${avatar.startsWith('a_') ? 'gif' : 'jpg'}?size=1024`;
  },
  me: `${API}/users/@me`,
  meGuild: (guildID) => `${Endpoints.me}/guilds/${guildID}`,
  meMentions: (limit, roles, everyone, guildID) =>
    `users/@me/mentions?limit=${limit}&roles=${roles}&everyone=${everyone}${guildID ? `&guild_id=${guildID}` : ''}`,
  relationships: (userID) => `${Endpoints.user(userID)}/relationships`,
  note: (userID) => `${Endpoints.me}/notes/${userID}`,

  voiceRegions: `${API}/voice/regions`,

  // guilds
  guilds: `${API}/guilds`,
  guild: (guildID) => `${Endpoints.guilds}/${guildID}`,
  guildIcon: (guildID, hash) => `${Endpoints.CDN}/icons/${guildID}/${hash}.jpg`,
  guildSplash: (guildID, hash) => `${Endpoints.CDN}/splashes/${guildID}/${hash}.jpg`,
  guildPrune: (guildID) => `${Endpoints.guild(guildID)}/prune`,
  guildEmbed: (guildID) => `${Endpoints.guild(guildID)}/embed`,
  guildInvites: (guildID) => `${Endpoints.guild(guildID)}/invites`,
  guildRoles: (guildID) => `${Endpoints.guild(guildID)}/roles`,
  guildRole: (guildID, roleID) => `${Endpoints.guildRoles(guildID)}/${roleID}`,
  guildBans: (guildID) => `${Endpoints.guild(guildID)}/bans`,
  guildIntegrations: (guildID) => `${Endpoints.guild(guildID)}/integrations`,
  guildMembers: (guildID) => `${Endpoints.guild(guildID)}/members`,
  guildMember: (guildID, memberID) => `${Endpoints.guildMembers(guildID)}/${memberID}`,
  guildMemberRole: (guildID, memberID, roleID) => `${Endpoints.guildMember(guildID, memberID)}/roles/${roleID}`,
  guildMemberNickname: (guildID) => `${Endpoints.guildMember(guildID, '@me')}/nick`,
  guildChannels: (guildID) => `${Endpoints.guild(guildID)}/channels`,
  guildEmojis: (guildID) => `${Endpoints.guild(guildID)}/emojis`,
  guildEmoji: (guildID, emojiID) => `${Endpoints.guildEmojis(guildID)}/${emojiID}`,
  guildSearch: (guildID) => `${Endpoints.guild(guildID)}/messages/search`,
  guildVoiceRegions: (guildID) => `${Endpoints.guild(guildID)}/regions`,

  // channels
  channels: `${API}/channels`,
  channel: (channelID) => `${Endpoints.channels}/${channelID}`,
  channelMessages: (channelID) => `${Endpoints.channel(channelID)}/messages`,
  channelInvites: (channelID) => `${Endpoints.channel(channelID)}/invites`,
  channelTyping: (channelID) => `${Endpoints.channel(channelID)}/typing`,
  channelPermissions: (channelID) => `${Endpoints.channel(channelID)}/permissions`,
  channelMessage: (channelID, messageID) => `${Endpoints.channelMessages(channelID)}/${messageID}`,
  channelWebhooks: (channelID) => `${Endpoints.channel(channelID)}/webhooks`,
  channelSearch: (channelID) => `${Endpoints.channelMessages(channelID)}/search`,

  // message reactions
  messageReactions: (channelID, messageID) => `${Endpoints.channelMessage(channelID, messageID)}/reactions`,
  messageReaction:
    (channel, msg, emoji, limit) =>
          `${Endpoints.messageReactions(channel, msg)}/${emoji}` +
          `${limit ? `?limit=${limit}` : ''}`,
  selfMessageReaction: (channel, msg, emoji, limit) =>
          `${Endpoints.messageReaction(channel, msg, emoji, limit)}/@me`,
  userMessageReaction: (channel, msg, emoji, limit, id) =>
          `${Endpoints.messageReaction(channel, msg, emoji, limit)}/${id}`,

  // webhooks
  webhook: (webhookID, token) => `${API}/webhooks/${webhookID}${token ? `/${token}` : ''}`,

  // oauth
  myApplication: `${API}/oauth2/applications/@me`,
  getApp: (id) => `${API}/oauth2/authorize?client_id=${id}`,

  // emoji
  emoji: (emojiID) => `${Endpoints.CDN}/emojis/${emojiID}.png`,
};

exports.Status = {
  READY: 0,
  CONNECTING: 1,
  RECONNECTING: 2,
  IDLE: 3,
  NEARLY: 4,
  DISCONNECTED: 5,
};

exports.ClosableCodes = {
  4004: Errors.BAD_LOGIN,
  4010: Errors.INVALID_SHARD,
  4011: Errors.SHARDING_REQUIRED,
};

exports.ChannelTypes = {
  text: 0,
  DM: 1,
  voice: 2,
  groupDM: 3,
};

exports.OPCodes = {
  DISPATCH: 0,
  HEARTBEAT: 1,
  IDENTIFY: 2,
  STATUS_UPDATE: 3,
  VOICE_STATE_UPDATE: 4,
  VOICE_GUILD_PING: 5,
  RESUME: 6,
  RECONNECT: 7,
  REQUEST_GUILD_MEMBERS: 8,
  INVALID_SESSION: 9,
  HELLO: 10,
  HEARTBEAT_ACK: 11,
};

exports.VoiceOPCodes = {
  IDENTIFY: 0,
  SELECT_PROTOCOL: 1,
  READY: 2,
  HEARTBEAT: 3,
  SESSION_DESCRIPTION: 4,
  SPEAKING: 5,
};

exports.Events = {
  READY: 'ready',
  SHARD_READY: 'shardReady',
  GUILD_CREATE: 'guildCreate',
  GUILD_DELETE: 'guildDelete',
  GUILD_UPDATE: 'guildUpdate',
  GUILD_UNAVAILABLE: 'guildUnavailable',
  GUILD_AVAILABLE: 'guildAvailable',
  GUILD_MEMBER_ADD: 'guildMemberAdd',
  GUILD_MEMBER_REMOVE: 'guildMemberRemove',
  GUILD_MEMBER_UPDATE: 'guildMemberUpdate',
  GUILD_MEMBER_AVAILABLE: 'guildMemberAvailable',
  GUILD_MEMBER_SPEAKING: 'guildMemberSpeaking',
  GUILD_MEMBERS_CHUNK: 'guildMembersChunk',
  GUILD_ROLE_CREATE: 'roleCreate',
  GUILD_ROLE_DELETE: 'roleDelete',
  GUILD_ROLE_UPDATE: 'roleUpdate',
  GUILD_EMOJI_CREATE: 'emojiCreate',
  GUILD_EMOJI_DELETE: 'emojiDelete',
  GUILD_EMOJI_UPDATE: 'emojiUpdate',
  GUILD_BAN_ADD: 'guildBanAdd',
  GUILD_BAN_REMOVE: 'guildBanRemove',
  CHANNEL_CREATE: 'channelCreate',
  CHANNEL_DELETE: 'channelDelete',
  CHANNEL_UPDATE: 'channelUpdate',
  CHANNEL_PINS_UPDATE: 'channelPinsUpdate',
  MESSAGE_CREATE: 'message',
  MESSAGE_DELETE: 'messageDelete',
  MESSAGE_UPDATE: 'messageUpdate',
  MESSAGE_BULK_DELETE: 'messageDeleteBulk',
  MESSAGE_REACTION_ADD: 'messageReactionAdd',
  MESSAGE_REACTION_REMOVE: 'messageReactionRemove',
  MESSAGE_REACTION_REMOVE_ALL: 'messageReactionRemoveAll',
  USER_UPDATE: 'userUpdate',
  USER_NOTE_UPDATE: 'userNoteUpdate',
  PRESENCE_UPDATE: 'presenceUpdate',
  VOICE_STATE_UPDATE: 'voiceStateUpdate',
  TYPING_START: 'typingStart',
  TYPING_STOP: 'typingStop',
  DISCONNECT: 'disconnect',
  RECONNECTING: 'reconnecting',
  ERROR: 'error',
  WARN: 'warn',
  DEBUG: 'debug',
};

/**
 * The type of a websocket message event, e.g. `MESSAGE_CREATE`. Here are the available events:
 * - READY
 * - GUILD_SYNC
 * - GUILD_CREATE
 * - GUILD_DELETE
 * - GUILD_UPDATE
 * - GUILD_MEMBER_ADD
 * - GUILD_MEMBER_REMOVE
 * - GUILD_MEMBER_UPDATE
 * - GUILD_MEMBERS_CHUNK
 * - GUILD_ROLE_CREATE
 * - GUILD_ROLE_DELETE
 * - GUILD_ROLE_UPDATE
 * - GUILD_BAN_ADD
 * - GUILD_BAN_REMOVE
 * - CHANNEL_CREATE
 * - CHANNEL_DELETE
 * - CHANNEL_UPDATE
 * - CHANNEL_PINS_UPDATE
 * - MESSAGE_CREATE
 * - MESSAGE_DELETE
 * - MESSAGE_UPDATE
 * - MESSAGE_DELETE_BULK
 * - MESSAGE_REACTION_ADD
 * - MESSAGE_REACTION_REMOVE
 * - MESSAGE_REACTION_REMOVE_ALL
 * - USER_UPDATE
 * - USER_NOTE_UPDATE
 * - PRESENCE_UPDATE
 * - VOICE_STATE_UPDATE
 * - TYPING_START
 * - VOICE_SERVER_UPDATE
 * - RELATIONSHIP_ADD
 * - RELATIONSHIP_REMOVE
 * @typedef {string} WSEventType
 */
exports.WSEvents = {
  READY: 'READY',
  RESUMED: 'RESUMED',
  GUILD_SYNC: 'GUILD_SYNC',
  GUILD_CREATE: 'GUILD_CREATE',
  GUILD_DELETE: 'GUILD_DELETE',
  GUILD_UPDATE: 'GUILD_UPDATE',
  GUILD_MEMBER_ADD: 'GUILD_MEMBER_ADD',
  GUILD_MEMBER_REMOVE: 'GUILD_MEMBER_REMOVE',
  GUILD_MEMBER_UPDATE: 'GUILD_MEMBER_UPDATE',
  GUILD_MEMBERS_CHUNK: 'GUILD_MEMBERS_CHUNK',
  GUILD_ROLE_CREATE: 'GUILD_ROLE_CREATE',
  GUILD_ROLE_DELETE: 'GUILD_ROLE_DELETE',
  GUILD_ROLE_UPDATE: 'GUILD_ROLE_UPDATE',
  GUILD_BAN_ADD: 'GUILD_BAN_ADD',
  GUILD_BAN_REMOVE: 'GUILD_BAN_REMOVE',
  GUILD_EMOJIS_UPDATE: 'GUILD_EMOJIS_UPDATE',
  CHANNEL_CREATE: 'CHANNEL_CREATE',
  CHANNEL_DELETE: 'CHANNEL_DELETE',
  CHANNEL_UPDATE: 'CHANNEL_UPDATE',
  CHANNEL_PINS_UPDATE: 'CHANNEL_PINS_UPDATE',
  MESSAGE_CREATE: 'MESSAGE_CREATE',
  MESSAGE_DELETE: 'MESSAGE_DELETE',
  MESSAGE_UPDATE: 'MESSAGE_UPDATE',
  MESSAGE_DELETE_BULK: 'MESSAGE_DELETE_BULK',
  MESSAGE_REACTION_ADD: 'MESSAGE_REACTION_ADD',
  MESSAGE_REACTION_REMOVE: 'MESSAGE_REACTION_REMOVE',
  MESSAGE_REACTION_REMOVE_ALL: 'MESSAGE_REACTION_REMOVE_ALL',
  USER_UPDATE: 'USER_UPDATE',
  USER_NOTE_UPDATE: 'USER_NOTE_UPDATE',
  PRESENCE_UPDATE: 'PRESENCE_UPDATE',
  VOICE_STATE_UPDATE: 'VOICE_STATE_UPDATE',
  TYPING_START: 'TYPING_START',
  VOICE_SERVER_UPDATE: 'VOICE_SERVER_UPDATE',
  RELATIONSHIP_ADD: 'RELATIONSHIP_ADD',
  RELATIONSHIP_REMOVE: 'RELATIONSHIP_REMOVE',
};

exports.MessageTypes = {
  0: 'DEFAULT',
  1: 'RECIPIENT_ADD',
  2: 'RECIPIENT_REMOVE',
  3: 'CALL',
  4: 'CHANNEL_NAME_CHANGE',
  5: 'CHANNEL_ICON_CHANGE',
  6: 'PINS_ADD',
};

exports.DefaultAvatars = {
  BLURPLE: '6debd47ed13483642cf09e832ed0bc1b',
  GREY: '322c936a8c8be1b803cd94861bdfa868',
  GREEN: 'dd4dbc0016779df1378e7812eabaa04d',
  ORANGE: '0e291f67c9274a1abdddeb3fd919cbaa',
  RED: '1cbd08c76f8af6dddce02c5138971129',
};

const PermissionFlags = exports.PermissionFlags = {
  CREATE_INSTANT_INVITE: 1 << 0,
  KICK_MEMBERS: 1 << 1,
  BAN_MEMBERS: 1 << 2,
  ADMINISTRATOR: 1 << 3,
  MANAGE_CHANNELS: 1 << 4,
  MANAGE_GUILD: 1 << 5,
  ADD_REACTIONS: 1 << 6,

  READ_MESSAGES: 1 << 10,
  SEND_MESSAGES: 1 << 11,
  SEND_TTS_MESSAGES: 1 << 12,
  MANAGE_MESSAGES: 1 << 13,
  EMBED_LINKS: 1 << 14,
  ATTACH_FILES: 1 << 15,
  READ_MESSAGE_HISTORY: 1 << 16,
  MENTION_EVERYONE: 1 << 17,
  EXTERNAL_EMOJIS: 1 << 18,

  CONNECT: 1 << 20,
  SPEAK: 1 << 21,
  MUTE_MEMBERS: 1 << 22,
  DEAFEN_MEMBERS: 1 << 23,
  MOVE_MEMBERS: 1 << 24,
  USE_VAD: 1 << 25,

  CHANGE_NICKNAME: 1 << 26,
  MANAGE_NICKNAMES: 1 << 27,
  MANAGE_ROLES_OR_PERMISSIONS: 1 << 28,
  MANAGE_WEBHOOKS: 1 << 29,
  MANAGE_EMOJIS: 1 << 30,
};

exports.Colors = {
  DEFAULT: 0x000000,
  AQUA: 0x1ABC9C,
  GREEN: 0x2ECC71,
  BLUE: 0x3498DB,
  PURPLE: 0x9B59B6,
  GOLD: 0xF1C40F,
  ORANGE: 0xE67E22,
  RED: 0xE74C3C,
  GREY: 0x95A5A6,
  NAVY: 0x34495E,
  DARK_AQUA: 0x11806A,
  DARK_GREEN: 0x1F8B4C,
  DARK_BLUE: 0x206694,
  DARK_PURPLE: 0x71368A,
  DARK_GOLD: 0xC27C0E,
  DARK_ORANGE: 0xA84300,
  DARK_RED: 0x992D22,
  DARK_GREY: 0x979C9F,
  DARKER_GREY: 0x7F8C8D,
  LIGHT_GREY: 0xBCC0C0,
  DARK_NAVY: 0x2C3E50,
  BLURPLE: 0x7289DA,
  GREYPLE: 0x99AAB5,
  DARK_BUT_NOT_BLACK: 0x2C2F33,
  NOT_QUITE_BLACK: 0x23272A,
};

let _ALL_PERMISSIONS = 0;
for (const key in PermissionFlags) _ALL_PERMISSIONS |= PermissionFlags[key];
exports.ALL_PERMISSIONS = _ALL_PERMISSIONS;
exports.DEFAULT_PERMISSIONS = 104324097;<|MERGE_RESOLUTION|>--- conflicted
+++ resolved
@@ -3,18 +3,11 @@
 /**
  * Options for a Client.
  * @typedef {Object} ClientOptions
-<<<<<<< HEAD
- * @property {string} [apiRequestMethod='sequential'] 'sequential' or 'burst'. Sequential executes all requests in
- * the order they are triggered, whereas burst runs multiple at a time, and doesn't guarantee a particular order.
- * @property {number} [shardID=0] The ID of this shard
- * @property {number} [shardCount=0] The number of shards
-=======
  * @property {string} [apiRequestMethod='sequential'] One of `sequential` or `burst`. The sequential handler executes
  * all requests in the order they are triggered, whereas the burst handler runs multiple in parallel, and doesn't
  * provide the guarantee of any particular order.
- * @property {number} [shardId=0] ID of the shard to run
- * @property {number} [shardCount=0] Total number of shards
->>>>>>> ab5e57d9
+ * @property {number} [shardID=0] The ID of this shard
+ * @property {number} [shardCount=0] The number of shards
  * @property {number} [messageCacheMaxSize=200] Maximum number of messages to cache per channel
  * (-1 or Infinity for unlimited - don't do this without message sweeping, otherwise memory usage will climb
  * indefinitely)
