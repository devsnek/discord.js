--- conflicted
+++ resolved
@@ -684,7 +684,7 @@
   'Channel Follower',
 ];
 
-<<<<<<< HEAD
+
 /**
  * The type of option for an application command:
  * * SUB_COMMAND
@@ -697,17 +697,6 @@
  * * ROLE
  * @typedef {string} ApplicationCommandOptionType
  */
-exports.ApplicationCommandOptionType = [
-  'SUB_COMMAND',
-  'SUB_COMMAND_GROUP',
-  'STRING',
-  'INTEGER',
-  'BOOLEAN',
-  'USER',
-  'CHANNEL',
-  'ROLE',
-];
-=======
 exports.ApplicationCommandOptionType = {
   SUB_COMMAND: 1,
   SUB_COMMAND_GROUP: 2,
@@ -721,18 +710,14 @@
 Object.entries(exports.ApplicationCommandOptionType).forEach(([k, v]) => {
   exports.ApplicationCommandOptionType[v] = k;
 });
->>>>>>> c3f4d1b1
 
 exports.InteractionType = {
   PING: 1,
   APPLICATION_COMMAND: 2,
 };
-<<<<<<< HEAD
-=======
 Object.entries(exports.InteractionType).forEach(([k, v]) => {
   exports.InteractionType[v] = k;
 });
->>>>>>> c3f4d1b1
 
 exports.InteractionResponseType = {
   PONG: 1,
