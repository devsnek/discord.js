--- conflicted
+++ resolved
@@ -41,43 +41,38 @@
 
     /**
      * The URL of this embed
-     * @type {string}
+     * @type {?string}
      */
     this.url = data.url || null;
 
     /**
      * The color of the embed
-     * @type {number}
+     * @type {?number}
      */
     this.color = data.color || null;
 
     /**
      * The timestamp of this embed
-     * @type {number}
+     * @type {?number}
      */
     this.timestamp = new Date(data.timestamp) || null;
 
     /**
      * The fields of this embed
-     * @type {Object[]}
-     * @property {string} name Name of this field
-     * @property {string} value Value of this field
+     * @type {?Object[]}
+     * @property {string} name The name of this field
+     * @property {string} value The value of this field
      * @property {boolean} inline If this field will be displayed inline
      */
     this.fields = data.fields || null;
 
     /**
-<<<<<<< HEAD
      * The thumbnail of this embed, if there is one
      * @type {?Object}
      * @property {string} url URL for this thumbnail
      * @property {string} proxyURL ProxyURL for this thumbnail
      * @property {number} height Height of this thumbnail
      * @property {number} width Width of this thumbnail
-=======
-     * The thumbnail of this embed
-     * @type {?MessageEmbedThumbnail}
->>>>>>> 0754ddbc
      */
     this.thumbnail = data.thumbnail ? {
       url: data.thumbnail.url || null,
@@ -87,17 +82,12 @@
     } : null;
 
     /**
-<<<<<<< HEAD
      * The image of this embed, if there is one
      * @type {?Object}
      * @property {string} url URL for this image
      * @property {string} proxyURL ProxyURL for this image
      * @property {number} height Height of this image
      * @property {number} width Width of this image
-=======
-     * The image of this embed
-     * @type {?MessageEmbedImage}
->>>>>>> 0754ddbc
      */
     this.image = data.image ? {
       url: data.image.url || null,
@@ -107,16 +97,11 @@
     } : null;
 
     /**
-<<<<<<< HEAD
      * The video of this embed, if there is one
      * @type {?Object}
      * @property {string} url URL of this video
      * @property {number} height Height of this video
      * @property {number} width Width of this video
-=======
-     * The video of this embed
-     * @type {?MessageEmbedVideo}
->>>>>>> 0754ddbc
      */
     this.video = data.video ? {
       url: data.video.url || null,
@@ -125,17 +110,12 @@
     } : null;
 
     /**
-<<<<<<< HEAD
      * The author of this embed, if there is one
      * @type {?Object}
-     * @property {string} name Name of this author
+     * @property {string} name The name of this author
      * @property {string} url URL of this author
      * @property {string} iconURL URL of the icon for this author
      * @property {string} proxyIconURL Proxied URL of the icon for this author
-=======
-     * The author of this embed
-     * @type {?MessageEmbedAuthor}
->>>>>>> 0754ddbc
      */
     this.author = data.author ? {
       name: data.author.name || null,
@@ -145,15 +125,10 @@
     } : null;
 
     /**
-<<<<<<< HEAD
      * The provider of this embed, if there is one
      * @type {?Object}
-     * @property {string} name Name of this provider
+     * @property {string} name The name of this provider
      * @property {string} url URL of this provider
-=======
-     * The provider of this embed
-     * @type {?MessageEmbedProvider}
->>>>>>> 0754ddbc
      */
     this.provider = data.provider ? {
       name: data.provider.name,
@@ -163,7 +138,7 @@
     /**
      * The footer of this embed
      * @type {?Object}
-     * @property {string} text Text of this footer
+     * @property {string} text The text of this footer
      * @property {string} iconURL URL of the icon for this footer
      * @property {string} proxyIconURL Proxied URL of the icon for this footer
      */
@@ -194,9 +169,8 @@
     return `#${col}`;
   }
 
-<<<<<<< HEAD
-  /**
-   * Adds a field to the embed (max 25)
+  /**
+   * Adds a field to the embed (max 25).
    * @param {StringResolvable} name The name of the field
    * @param {StringResolvable} value The value of the field
    * @param {boolean} [inline=false] Set the field to display inline
@@ -212,20 +186,6 @@
     if (!/\S/.test(value)) throw new RangeError('MessageEmbed field values may not be empty.');
     this.fields.push({ name, value, inline });
     return this;
-=======
-/**
- * Represents a thumbnail for a message embed.
- */
-class MessageEmbedThumbnail {
-  constructor(embed, data) {
-    /**
-     * The embed this thumbnail is part of
-     * @type {MessageEmbed}
-     */
-    this.embed = embed;
-
-    this.setup(data);
->>>>>>> 0754ddbc
   }
 
   /**
@@ -239,24 +199,9 @@
     this.file = file;
     return this;
   }
-<<<<<<< HEAD
-=======
-}
-
-/**
- * Represents an image for a message embed.
- */
-class MessageEmbedImage {
-  constructor(embed, data) {
-    /**
-     * The embed this image is part of
-     * @type {MessageEmbed}
-     */
-    this.embed = embed;
->>>>>>> 0754ddbc
-
-  /**
-   * Sets the author of this embed
+
+  /**
+   * Sets the author of this embed.
    * @param {StringResolvable} name The name of the author
    * @param {string} [iconURL] The icon URL of the author
    * @param {string} [url] The URL of the author
@@ -268,7 +213,7 @@
   }
 
   /**
-   * Sets the color of this embed
+   * Sets the color of this embed.
    * @param {ColorResolvable} color The color of the embed
    * @returns {MessageEmbed} This embed
    */
@@ -277,9 +222,8 @@
     return this;
   }
 
-<<<<<<< HEAD
-  /**
-   * Sets the description of this embed
+  /**
+   * Sets the description of this embed.
    * @param {StringResolvable} description The description
    * @returns {MessageEmbed} This embed
    */
@@ -288,24 +232,10 @@
     if (description.length > 2048) throw new RangeError('MessageEmbed descriptions may not exceed 2048 characters.');
     this.description = description;
     return this;
-=======
-/**
- * Represents a video for a message embed.
- */
-class MessageEmbedVideo {
-  constructor(embed, data) {
-    /**
-     * The embed this video is part of
-     * @type {MessageEmbed}
-     */
-    this.embed = embed;
-
-    this.setup(data);
->>>>>>> 0754ddbc
-  }
-
-  /**
-   * Sets the footer of this embed
+  }
+
+  /**
+   * Sets the footer of this embed.
    * @param {StringResolvable} text The text of the footer
    * @param {string} [iconURL] The icon URL of the footer
    * @returns {MessageEmbed} This embed
@@ -317,33 +247,18 @@
     return this;
   }
 
-<<<<<<< HEAD
-  /**
-   * Set the image of this embed
+  /**
+   * Set the image of this embed.
    * @param {string} url The URL of the image
    * @returns {MessageEmbed} This embed
    */
   setImage(url) {
     this.image = { url };
     return this;
-=======
-/**
- * Represents a provider for a message embed.
- */
-class MessageEmbedProvider {
-  constructor(embed, data) {
-    /**
-     * The embed this provider is part of
-     * @type {MessageEmbed}
-     */
-    this.embed = embed;
-
-    this.setup(data);
->>>>>>> 0754ddbc
-  }
-
-  /**
-   * Set the thumbnail of this embed
+  }
+
+  /**
+   * Set the thumbnail of this embed.
    * @param {string} url The URL of the thumbnail
    * @returns {MessageEmbed} This embed
    */
@@ -352,33 +267,18 @@
     return this;
   }
 
-<<<<<<< HEAD
-  /**
-   * Sets the timestamp of this embed
+  /**
+   * Sets the timestamp of this embed.
    * @param {Date} [timestamp=current date] The timestamp
    * @returns {MessageEmbed} This embed
    */
   setTimestamp(timestamp = new Date()) {
     this.timestamp = timestamp;
     return this;
-=======
-/**
- * Represents an author for a message embed.
- */
-class MessageEmbedAuthor {
-  constructor(embed, data) {
-    /**
-     * The embed this author is part of
-     * @type {MessageEmbed}
-     */
-    this.embed = embed;
-
-    this.setup(data);
->>>>>>> 0754ddbc
-  }
-
-  /**
-   * Sets the title of this embed
+  }
+
+  /**
+   * Sets the title of this embed.
    * @param {StringResolvable} title The title
    * @returns {MessageEmbed} This embed
    */
@@ -389,33 +289,18 @@
     return this;
   }
 
-<<<<<<< HEAD
-  /**
-   * Sets the URL of this embed
+  /**
+   * Sets the URL of this embed.
    * @param {string} url The URL
    * @returns {MessageEmbed} This embed
    */
   setURL(url) {
     this.url = url;
     return this;
-=======
-/**
- * Represents a field for a message embed.
- */
-class MessageEmbedField {
-  constructor(embed, data) {
-    /**
-     * The embed this footer is part of
-     * @type {MessageEmbed}
-     */
-    this.embed = embed;
-
-    this.setup(data);
->>>>>>> 0754ddbc
-  }
-
-  /**
-   * Create an object that can be sent in a message to discord
+  }
+
+  /**
+   * Create an object that can be sent in a message to discord.
    * @returns {Object}
    * @private
    */
@@ -444,46 +329,10 @@
   }
 }
 
-<<<<<<< HEAD
 function resolveString(data) {
   if (typeof data === 'string') return data;
   if (data instanceof Array) return data.join('\n');
   return String(data);
-=======
-/**
- * Represents the footer of a message embed.
- */
-class MessageEmbedFooter {
-  constructor(embed, data) {
-    /**
-     * The embed this footer is part of
-     * @type {MessageEmbed}
-     */
-    this.embed = embed;
-
-    this.setup(data);
-  }
-
-  setup(data) {
-    /**
-     * The text in this footer
-     * @type {string}
-     */
-    this.text = data.text;
-
-    /**
-     * The icon URL of this footer
-     * @type {string}
-     */
-    this.iconURL = data.icon_url;
-
-    /**
-     * The proxy icon URL of this footer
-     * @type {string}
-     */
-    this.proxyIconUrl = data.proxy_icon_url;
-  }
->>>>>>> 0754ddbc
 }
 
 module.exports = MessageEmbed;