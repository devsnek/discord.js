--- conflicted
+++ resolved
@@ -167,14 +167,7 @@
       flags = this.options.flags != null ? new MessageFlags(this.options.flags).bitfield : this.target.flags.bitfield;
     } else if (this.isInteraction) {
       flags = this.options.ephemeral ? MessageFlags.FLAGS.EPHEMERAL : undefined;
-<<<<<<< HEAD
-      this.hideSource =
-        typeof this.options.hideSource === 'undefined'
-          ? this.target.client.options.hideSource
-          : this.options.hideSource;
-=======
-      this.hideSource = !!this.options.hideSource;
->>>>>>> c3f4d1b1
+      this.hideSource = this.options.hideSource ?? this.target.client.options.hideSource;
     }
 
     let allowedMentions =
