--- conflicted
+++ resolved
@@ -1,13 +1,3 @@
-<<<<<<< HEAD
-const PartialGuild = require('./PartialGuild');
-const PartialGuildChannel = require('./PartialGuildChannel');
-const Constants = require('../util/Constants');
-
-/**
- * Represents an invitation to a guild channel.
- * <warn>The only guaranteed properties are `code`, `url`, `guild`, and `channel`.
- * Other properties can be missing.</warn>
-=======
 'use strict';
 
 const Base = require('./Base');
@@ -18,7 +8,6 @@
  * Represents an invitation to a guild channel.
  * <warn>The only guaranteed properties are `code`, `channel`, and `url`. Other properties can be missing.</warn>
  * @extends {Base}
->>>>>>> d7c5baf7
  */
 class Invite extends Base {
   constructor(client, data) {
@@ -41,29 +30,6 @@
 
     /**
      * The approximate number of online members of the guild this invite is for
-<<<<<<< HEAD
-     * @type {number}
-     */
-    this.presenceCount = data.approximate_presence_count;
-
-    /**
-     * The approximate total number of members of the guild this invite is for
-     * @type {number}
-     */
-    this.memberCount = data.approximate_member_count;
-
-    /**
-     * The number of text channels the guild this invite goes to has
-     * @type {number}
-     */
-    this.textChannelCount = data.guild.text_channel_count;
-
-    /**
-     * The number of voice channels the guild this invite goes to has
-     * @type {number}
-     */
-    this.voiceChannelCount = data.guild.voice_channel_count;
-=======
      * @type {?number}
      */
     this.presenceCount = 'approximate_presence_count' in data ? data.approximate_presence_count : null;
@@ -73,7 +39,6 @@
      * @type {?number}
      */
     this.memberCount = 'approximate_member_count' in data ? data.approximate_member_count : null;
->>>>>>> d7c5baf7
 
     /**
      * Whether or not this invite is temporary
@@ -99,21 +64,11 @@
      */
     this.maxUses = 'max_uses' in data ? data.max_uses : null;
 
-<<<<<<< HEAD
-    if (data.inviter) {
-      /**
-       * The user who created this invite
-       * @type {?User}
-       */
-      this.inviter = this.client.dataManager.newUser(data.inviter);
-    }
-=======
     /**
      * The user who created this invite
      * @type {?User}
      */
     this.inviter = data.inviter ? this.client.users.add(data.inviter) : null;
->>>>>>> d7c5baf7
 
     /**
      * The target user for this invite
@@ -204,11 +159,7 @@
    * @returns {Promise<Invite>}
    */
   delete(reason) {
-<<<<<<< HEAD
-    return this.client.rest.methods.deleteInvite(this, reason);
-=======
     return this.client.api.invites[this.code].delete({ reason }).then(() => this);
->>>>>>> d7c5baf7
   }
 
   /**
